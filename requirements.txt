# The order of packages is significant, because pip processes them in the order
# of appearance. Changing the order has an impact on the overall integration
# process, which may cause wedges in the gate later.
<<<<<<< HEAD
pbr>=1.6
cliff>=1.14.0 # Apache-2.0
anyjson>=0.3.3
httplib2>=0.7.5
jsonschema!=2.5.0,<3.0.0,>=2.0.0
testtools>=1.4.0
boto>=2.32.1
paramiko>=1.13.0
netaddr!=0.7.16,>=0.7.12
testrepository>=0.0.18
pyOpenSSL>=0.14
oslo.concurrency>=2.3.0 # Apache-2.0
oslo.config>=2.3.0 # Apache-2.0
oslo.i18n>=1.5.0 # Apache-2.0
oslo.log>=1.8.0 # Apache-2.0
oslo.serialization>=1.4.0 # Apache-2.0
oslo.utils>=2.0.0 # Apache-2.0
six>=1.9.0
iso8601>=0.1.9
fixtures>=1.3.1
testscenarios>=0.4
tempest-lib>=0.8.0
PyYAML>=3.1.0
stevedore>=1.5.0 # Apache-2.0
functools32
nose
UcsSdk
=======
pbr>=1.6 # Apache-2.0
cliff!=1.16.0,!=1.17.0,>=1.15.0 # Apache-2.0
anyjson>=0.3.3 # BSD
httplib2>=0.7.5 # MIT
jsonschema!=2.5.0,<3.0.0,>=2.0.0 # MIT
testtools>=1.4.0 # MIT
paramiko>=1.16.0 # LGPL
netaddr!=0.7.16,>=0.7.12 # BSD
testrepository>=0.0.18 # Apache-2.0/BSD
pyOpenSSL>=0.14 # Apache-2.0
oslo.concurrency>=3.5.0 # Apache-2.0
oslo.config>=3.9.0 # Apache-2.0
oslo.i18n>=2.1.0 # Apache-2.0
oslo.log>=1.14.0 # Apache-2.0
oslo.serialization>=1.10.0 # Apache-2.0
oslo.utils>=3.5.0 # Apache-2.0
six>=1.9.0 # MIT
iso8601>=0.1.9 # MIT
fixtures<2.0,>=1.3.1 # Apache-2.0/BSD
testscenarios>=0.4 # Apache-2.0/BSD
PyYAML>=3.1.0 # MIT
stevedore>=1.5.0 # Apache-2.0
PrettyTable<0.8,>=0.7 # BSD
os-testr>=0.4.1 # Apache-2.0
>>>>>>> a16bf19e
<|MERGE_RESOLUTION|>--- conflicted
+++ resolved
@@ -1,35 +1,6 @@
 # The order of packages is significant, because pip processes them in the order
 # of appearance. Changing the order has an impact on the overall integration
 # process, which may cause wedges in the gate later.
-<<<<<<< HEAD
-pbr>=1.6
-cliff>=1.14.0 # Apache-2.0
-anyjson>=0.3.3
-httplib2>=0.7.5
-jsonschema!=2.5.0,<3.0.0,>=2.0.0
-testtools>=1.4.0
-boto>=2.32.1
-paramiko>=1.13.0
-netaddr!=0.7.16,>=0.7.12
-testrepository>=0.0.18
-pyOpenSSL>=0.14
-oslo.concurrency>=2.3.0 # Apache-2.0
-oslo.config>=2.3.0 # Apache-2.0
-oslo.i18n>=1.5.0 # Apache-2.0
-oslo.log>=1.8.0 # Apache-2.0
-oslo.serialization>=1.4.0 # Apache-2.0
-oslo.utils>=2.0.0 # Apache-2.0
-six>=1.9.0
-iso8601>=0.1.9
-fixtures>=1.3.1
-testscenarios>=0.4
-tempest-lib>=0.8.0
-PyYAML>=3.1.0
-stevedore>=1.5.0 # Apache-2.0
-functools32
-nose
-UcsSdk
-=======
 pbr>=1.6 # Apache-2.0
 cliff!=1.16.0,!=1.17.0,>=1.15.0 # Apache-2.0
 anyjson>=0.3.3 # BSD
@@ -52,6 +23,8 @@
 testscenarios>=0.4 # Apache-2.0/BSD
 PyYAML>=3.1.0 # MIT
 stevedore>=1.5.0 # Apache-2.0
+functools32
+nose
+UcsSdk
 PrettyTable<0.8,>=0.7 # BSD
-os-testr>=0.4.1 # Apache-2.0
->>>>>>> a16bf19e
+os-testr>=0.4.1 # Apache-2.0