--- conflicted
+++ resolved
@@ -21,11 +21,7 @@
 from tempest.api.network import base
 from tempest.common.utils import data_utils
 from tempest import config
-<<<<<<< HEAD
-from tempest import exceptions
 from tempest.openstack.common import log as logging
-=======
->>>>>>> 04c413e1
 
 LOG = logging.getLogger(__name__)
 CONF = config.CONF
@@ -69,7 +65,7 @@
         body = self.client.list_ports()
         ports = body['ports']
         for port in ports:
-            if (port['device_owner'] == 'network:router_interface'
+            if (port['device_owner'].startswith('network:router_interface')
                 and port['device_id'] in [r['id'] for r in self.routers]):
                 self.client.remove_router_interface_with_port_id(
                     port['device_id'], port['id']
