# Copyright 2014 OpenStack Foundation
# All Rights Reserved.
#
#    Licensed under the Apache License, Version 2.0 (the "License"); you may
#    not use this file except in compliance with the License. You may obtain
#    a copy of the License at
#
#         http://www.apache.org/licenses/LICENSE-2.0
#
#    Unless required by applicable law or agreed to in writing, software
#    distributed under the License is distributed on an "AS IS" BASIS, WITHOUT
#    WARRANTIES OR CONDITIONS OF ANY KIND, either express or implied. See the
#    License for the specific language governing permissions and limitations
#    under the License.

import netaddr
import random

from tempest_lib import exceptions as lib_exc

from tempest.api.network import base
from tempest.common.utils import data_utils
from tempest import config
from tempest.openstack.common import log as logging

LOG = logging.getLogger(__name__)
CONF = config.CONF


class NetworksTestDHCPv6(base.BaseNetworkTest):
    _ip_version = 6

    """ Test DHCPv6 specific features using SLAAC, stateless and
    stateful settings for subnets. Also it shall check dual-stack
    functionality (IPv4 + IPv6 together).
    The tests include:
        generating of SLAAC EUI-64 address in subnets with various settings
        receiving SLAAC addresses in combinations of various subnets
        receiving stateful IPv6 addresses
        addressing in subnets with router
    """

    @classmethod
    def skip_checks(cls):
        super(NetworksTestDHCPv6, cls).skip_checks()
        msg = None
        if not CONF.network_feature_enabled.ipv6:
            msg = "IPv6 is not enabled"
        elif not CONF.network_feature_enabled.ipv6_subnet_attributes:
            msg = "DHCPv6 attributes are not enabled."
        if msg:
            raise cls.skipException(msg)

    @classmethod
    def resource_setup(cls):
        super(NetworksTestDHCPv6, cls).resource_setup()
        cls.network = cls.create_network()

    def _remove_from_list_by_index(self, things_list, elem):
        for index, i in enumerate(things_list):
            if i['id'] == elem['id']:
                break
        del things_list[index]

    def _clean_network(self):
        body = self.client.list_ports()
        ports = body['ports']
        for port in ports:
            if (port['device_owner'].startswith('network:router_interface')
                and port['device_id'] in [r['id'] for r in self.routers]):
                self.client.remove_router_interface_with_port_id(
                    port['device_id'], port['id']
                )
            else:
                if port['id'] in [p['id'] for p in self.ports]:
                    self.client.delete_port(port['id'])
                    self._remove_from_list_by_index(self.ports, port)
        body = self.client.list_subnets()
        subnets = body['subnets']
        for subnet in subnets:
            if subnet['id'] in [s['id'] for s in self.subnets]:
                self.client.delete_subnet(subnet['id'])
                self._remove_from_list_by_index(self.subnets, subnet)
        body = self.client.list_routers()
        routers = body['routers']
        for router in routers:
            if router['id'] in [r['id'] for r in self.routers]:
                self.client.delete_router(router['id'])
                self._remove_from_list_by_index(self.routers, router)

    def _get_ips_from_subnet(self, **kwargs):
        subnet = self.create_subnet(self.network, **kwargs)
        port_mac = data_utils.rand_mac_address()
        port = self.create_port(self.network, mac_address=port_mac)
        real_ip = next(iter(port['fixed_ips']), None)['ip_address']
        eui_ip = data_utils.get_ipv6_addr_by_EUI64(subnet['cidr'],
                                                   port_mac).format()
        return real_ip, eui_ip

    def test_dhcpv6_stateless_eui64(self):
        """When subnets configured with RAs SLAAC (AOM=100) and DHCP stateless
        (AOM=110) both for radvd and dnsmasq, port shall receive IP address
        calculated from its MAC.
        """
        for ra_mode, add_mode in (
                ('slaac', 'slaac'),
                ('dhcpv6-stateless', 'dhcpv6-stateless'),
        ):
            kwargs = {'ipv6_ra_mode': ra_mode,
                      'ipv6_address_mode': add_mode}
            real_ip, eui_ip = self._get_ips_from_subnet(**kwargs)
            self._clean_network()
            self.assertEqual(eui_ip, real_ip,
                             ('Real port IP is %s, but shall be %s when '
                              'ipv6_ra_mode=%s and ipv6_address_mode=%s') % (
                                 real_ip, eui_ip, ra_mode, add_mode))

    def test_dhcpv6_stateless_no_ra(self):
        """When subnets configured with dnsmasq SLAAC and DHCP stateless
        and there is no radvd, port shall receive IP address calculated
        from its MAC and mask of subnet.
        """
        for ra_mode, add_mode in (
                (None, 'slaac'),
                (None, 'dhcpv6-stateless'),
        ):
            kwargs = {'ipv6_ra_mode': ra_mode,
                      'ipv6_address_mode': add_mode}
            kwargs = {k: v for k, v in kwargs.iteritems() if v}
            real_ip, eui_ip = self._get_ips_from_subnet(**kwargs)
            self._clean_network()
            self.assertEqual(eui_ip, real_ip,
                             ('Real port IP %s shall be equal to EUI-64 %s'
                              'when ipv6_ra_mode=%s,ipv6_address_mode=%s') % (
                                 real_ip, eui_ip,
                                 ra_mode if ra_mode else "Off",
                                 add_mode if add_mode else "Off"))

    def test_dhcpv6_invalid_options(self):
        """Different configurations for radvd and dnsmasq are not allowed"""
        for ra_mode, add_mode in (
                ('dhcpv6-stateless', 'dhcpv6-stateful'),
                ('dhcpv6-stateless', 'slaac'),
                ('slaac', 'dhcpv6-stateful'),
                ('dhcpv6-stateful', 'dhcpv6-stateless'),
                ('dhcpv6-stateful', 'slaac'),
                ('slaac', 'dhcpv6-stateless'),
        ):
            kwargs = {'ipv6_ra_mode': ra_mode,
                      'ipv6_address_mode': add_mode}
            self.assertRaises(lib_exc.BadRequest,
                              self.create_subnet,
                              self.network,
                              **kwargs)

    def test_dhcpv6_stateless_no_ra_no_dhcp(self):
        """If no radvd option and no dnsmasq option is configured
        port shall receive IP from fixed IPs list of subnet.
        """
        real_ip, eui_ip = self._get_ips_from_subnet()
        self._clean_network()
        self.assertNotEqual(eui_ip, real_ip,
                            ('Real port IP %s equal to EUI-64 %s when '
                             'ipv6_ra_mode=Off and ipv6_address_mode=Off,'
                             'but shall be taken from fixed IPs') % (
                                real_ip, eui_ip))

    def test_dhcpv6_stateless_two_subnets(self):
        """When 2 subnets configured with dnsmasq SLAAC and DHCP stateless
        and there is radvd, port shall receive IP addresses calculated
        from its MAC and mask of subnet from both subnets.
        """
        for ra_mode, add_mode in (
                ('slaac', 'slaac'),
                ('dhcpv6-stateless', 'dhcpv6-stateless'),
        ):
            kwargs = {'ipv6_ra_mode': ra_mode,
                      'ipv6_address_mode': add_mode}
            subnet1 = self.create_subnet(self.network, **kwargs)
            subnet2 = self.create_subnet(self.network, **kwargs)
            port_mac = data_utils.rand_mac_address()
            port = self.create_port(self.network, mac_address=port_mac)
            real_ips = [i['ip_address'] for i in port['fixed_ips']]
            eui_ips = [
                data_utils.get_ipv6_addr_by_EUI64(i['cidr'],
                                                  port_mac).format()
                for i in (subnet1, subnet2)
            ]
            self._clean_network()
            self.assertSequenceEqual(sorted(real_ips), sorted(eui_ips),
                                     ('Real port IPs %s,%s are not equal to'
                                      ' SLAAC IPs: %s,%s') % tuple(real_ips +
                                                                   eui_ips))

    def test_dhcpv6_two_subnets(self):
        """When one IPv6 subnet configured with dnsmasq SLAAC or DHCP stateless
        and other IPv6 is with DHCP stateful, port shall receive EUI-64 IP
        addresses from first subnet and DHCP address from second one.
        Order of subnet creating should be unimportant.
        """
        for order in ("slaac_first", "dhcp_first"):
            for ra_mode, add_mode in (
                    ('slaac', 'slaac'),
                    ('dhcpv6-stateless', 'dhcpv6-stateless'),
            ):
                kwargs = {'ipv6_ra_mode': ra_mode,
                          'ipv6_address_mode': add_mode}
                kwargs_dhcp = {'ipv6_address_mode': 'dhcpv6-stateful'}
                if order == "slaac_first":
                    subnet_slaac = self.create_subnet(self.network, **kwargs)
                    subnet_dhcp = self.create_subnet(
                        self.network, **kwargs_dhcp)
                else:
                    subnet_dhcp = self.create_subnet(
                        self.network, **kwargs_dhcp)
                    subnet_slaac = self.create_subnet(self.network, **kwargs)
                port_mac = data_utils.rand_mac_address()
                dhcp_ip = subnet_dhcp["allocation_pools"][0]["start"]
                eui_ip = data_utils.get_ipv6_addr_by_EUI64(
                    subnet_slaac['cidr'],
                    port_mac
                ).format()
                # TODO(sergsh): remove this when 1219795 is fixed
                dhcp_ip = [dhcp_ip, (netaddr.IPAddress(dhcp_ip) + 1).format()]
                port = self.create_port(self.network, mac_address=port_mac)
                real_ips = dict([(k['subnet_id'], k['ip_address'])
                                 for k in port['fixed_ips']])
                real_dhcp_ip, real_eui_ip = [real_ips[sub['id']]
                                             for sub in subnet_dhcp,
                                             subnet_slaac]
                self.client.delete_port(port['id'])
                self.ports.pop()
                body = self.client.list_ports()
                ports_id_list = [i['id'] for i in body['ports']]
                self.assertNotIn(port['id'], ports_id_list)
                self._clean_network()
                self.assertEqual(real_eui_ip,
                                 eui_ip,
                                 'Real IP is {0}, but shall be {1}'.format(
                                     real_eui_ip,
                                     eui_ip))
                self.assertIn(
                    real_dhcp_ip, dhcp_ip,
                    'Real IP is {0}, but shall be one from {1}'.format(
                        real_dhcp_ip,
                        str(dhcp_ip)))

    def test_dhcpv6_64_subnets(self):
        """When one IPv6 subnet configured with dnsmasq SLAAC or DHCP stateless
        and other IPv4 is with DHCP of IPv4, port shall receive EUI-64 IP
        addresses from first subnet and IPv4 DHCP address from second one.
        Order of subnet creating should be unimportant.
        """
        for order in ("slaac_first", "dhcp_first"):
            for ra_mode, add_mode in (
                    ('slaac', 'slaac'),
                    ('dhcpv6-stateless', 'dhcpv6-stateless'),
            ):
                kwargs = {'ipv6_ra_mode': ra_mode,
                          'ipv6_address_mode': add_mode}
                if order == "slaac_first":
                    subnet_slaac = self.create_subnet(self.network, **kwargs)
                    subnet_dhcp = self.create_subnet(
                        self.network, ip_version=4)
                else:
                    subnet_dhcp = self.create_subnet(
                        self.network, ip_version=4)
                    subnet_slaac = self.create_subnet(self.network, **kwargs)
                port_mac = data_utils.rand_mac_address()
                dhcp_ip = subnet_dhcp["allocation_pools"][0]["start"]
                eui_ip = data_utils.get_ipv6_addr_by_EUI64(
                    subnet_slaac['cidr'],
                    port_mac
                ).format()
                # TODO(sergsh): remove this when 1219795 is fixed
                dhcp_ip = [dhcp_ip, (netaddr.IPAddress(dhcp_ip) + 1).format()]
                port = self.create_port(self.network, mac_address=port_mac)
                real_ips = dict([(k['subnet_id'], k['ip_address'])
                                 for k in port['fixed_ips']])
                real_dhcp_ip, real_eui_ip = [real_ips[sub['id']]
                                             for sub in subnet_dhcp,
                                             subnet_slaac]
                self._clean_network()
                self.assertTrue({real_eui_ip,
                                 real_dhcp_ip}.issubset([eui_ip] + dhcp_ip))
                self.assertEqual(real_eui_ip,
                                 eui_ip,
                                 'Real IP is {0}, but shall be {1}'.format(
                                     real_eui_ip,
                                     eui_ip))
                self.assertIn(
                    real_dhcp_ip, dhcp_ip,
                    'Real IP is {0}, but shall be one from {1}'.format(
                        real_dhcp_ip,
                        str(dhcp_ip)))

    def test_dhcp_stateful(self):
        """With all options below, DHCPv6 shall allocate first
        address from subnet pool to port.
        """
        for ra_mode, add_mode in (
                ('dhcpv6-stateful', 'dhcpv6-stateful'),
                ('dhcpv6-stateful', None),
                (None, 'dhcpv6-stateful'),
        ):
            kwargs = {'ipv6_ra_mode': ra_mode,
                      'ipv6_address_mode': add_mode}
            kwargs = {k: v for k, v in kwargs.iteritems() if v}
            subnet = self.create_subnet(self.network, **kwargs)
            port = self.create_port(self.network)
            port_ip = next(iter(port['fixed_ips']), None)['ip_address']
            dhcp_ip = subnet["allocation_pools"][0]["start"]
            # TODO(sergsh): remove this when 1219795 is fixed
            dhcp_ip = [dhcp_ip, (netaddr.IPAddress(dhcp_ip) + 1).format()]
            self._clean_network()
            self.assertIn(
                port_ip, dhcp_ip,
                'Real IP is {0}, but shall be one from {1}'.format(
                    port_ip,
                    str(dhcp_ip)))

    def test_dhcp_stateful_fixedips(self):
        """With all options below, port shall be able to get
        requested IP from fixed IP range not depending on
        DHCP stateful (not SLAAC!) settings configured.
        """
        for ra_mode, add_mode in (
                ('dhcpv6-stateful', 'dhcpv6-stateful'),
                ('dhcpv6-stateful', None),
                (None, 'dhcpv6-stateful'),
        ):
            kwargs = {'ipv6_ra_mode': ra_mode,
                      'ipv6_address_mode': add_mode}
            kwargs = {k: v for k, v in kwargs.iteritems() if v}
            subnet = self.create_subnet(self.network, **kwargs)
            ip_range = netaddr.IPRange(subnet["allocation_pools"][0]["start"],
                                       subnet["allocation_pools"][0]["end"])
            ip = netaddr.IPAddress(random.randrange(ip_range.first,
                                                    ip_range.last)).format()
            port = self.create_port(self.network,
                                    fixed_ips=[{'subnet_id': subnet['id'],
                                                'ip_address': ip}])
            port_ip = next(iter(port['fixed_ips']), None)['ip_address']
            self._clean_network()
            self.assertEqual(port_ip, ip,
                             ("Port IP %s is not as fixed IP from "
                              "port create request: %s") % (
                                 port_ip, ip))

    def test_dhcp_stateful_fixedips_outrange(self):
        """When port gets IP address from fixed IP range it
        shall be checked if it's from subnets range.
        """
        kwargs = {'ipv6_ra_mode': 'dhcpv6-stateful',
                  'ipv6_address_mode': 'dhcpv6-stateful'}
        subnet = self.create_subnet(self.network, **kwargs)
        ip_range = netaddr.IPRange(subnet["allocation_pools"][0]["start"],
                                   subnet["allocation_pools"][0]["end"])
        ip = netaddr.IPAddress(random.randrange(
            ip_range.last + 1, ip_range.last + 10)).format()
        self.assertRaises(lib_exc.BadRequest,
                          self.create_port,
                          self.network,
                          fixed_ips=[{'subnet_id': subnet['id'],
                                      'ip_address': ip}])

    def test_dhcp_stateful_fixedips_duplicate(self):
        """When port gets IP address from fixed IP range it
        shall be checked if it's not duplicate.
        """
        kwargs = {'ipv6_ra_mode': 'dhcpv6-stateful',
                  'ipv6_address_mode': 'dhcpv6-stateful'}
        subnet = self.create_subnet(self.network, **kwargs)
        ip_range = netaddr.IPRange(subnet["allocation_pools"][0]["start"],
                                   subnet["allocation_pools"][0]["end"])
        ip = netaddr.IPAddress(random.randrange(
            ip_range.first, ip_range.last)).format()
        self.create_port(self.network,
                         fixed_ips=[
                             {'subnet_id': subnet['id'],
                              'ip_address': ip}])
        self.assertRaisesRegexp(lib_exc.Conflict,
                                "object with that identifier already exists",
                                self.create_port,
                                self.network,
                                fixed_ips=[{'subnet_id': subnet['id'],
                                            'ip_address': ip}])

    def _create_subnet_router(self, kwargs):
        subnet = self.create_subnet(self.network, **kwargs)
        router = self.create_router(
            router_name=data_utils.rand_name("routerv6-"),
            admin_state_up=True)
        port = self.create_router_interface(router['id'],
                                            subnet['id'])
        body = self.client.show_port(port['port_id'])
        return subnet, body['port']

    def _create_custom_subnet(self, kwargs):
<<<<<<< HEAD
=======
        # The gateway is not set when creating this subnet
>>>>>>> 9fb661e2
        net_cidr = netaddr.IPNetwork(CONF.network.tenant_network_v6_cidr)
        mask_bits = CONF.network.tenant_network_v6_mask_bits
        cidr = str(next(iter(net_cidr.subnet(mask_bits))))
        kwargs.update({
            'network_id': self.network['id'],
            'cidr': cidr})
        body = self.client.create_subnet(**kwargs)
        self.subnets.append(body['subnet'])
        return body['subnet']

    def test_dhcp_stateful_router(self):
        """With all options below the router interface shall
        receive DHCPv6 IP address from allocation pool.
        """
        for ra_mode, add_mode in (
                ('dhcpv6-stateful', 'dhcpv6-stateful'),
                ('dhcpv6-stateful', None),
        ):
            kwargs = {'ipv6_ra_mode': ra_mode,
                      'ipv6_address_mode': add_mode}
            kwargs = {k: v for k, v in kwargs.iteritems() if v}
            subnet, port = self._create_subnet_router(kwargs)
            port_ip = next(iter(port['fixed_ips']), None)['ip_address']
            self._clean_network()
            self.assertEqual(port_ip, subnet['gateway_ip'],
                             ("Port IP %s is not as first IP from "
                              "subnets allocation pool: %s") % (
                                 port_ip, subnet['gateway_ip']))

<<<<<<< HEAD
    def test_dhcp_stateless_router(self):
        """With all options below the router interface shall
        receive first address in allocation pool of subnet,
        because gateway is set explicitly to first IP in
        'create_subnet' function.
        """
        for ra_mode, add_mode in (
                ('dhcpv6-stateless', 'dhcpv6-stateless'),
                ('dhcpv6-stateless', None),
                (None, 'dhcpv6-stateless'),
                ('slaac', 'slaac'),
                ('slaac', None),
                (None, 'slaac')
        ):
            kwargs = {'ipv6_ra_mode': ra_mode,
                      'ipv6_address_mode': add_mode}
            kwargs = {k: v for k, v in kwargs.iteritems() if v}
            subnet, port = self._create_subnet_router(kwargs)
            port_ip = next(iter(port['fixed_ips']), None)['ip_address']
=======
    def test_dhcp_stateless_router_explicit_gw(self):
        """With all options below the router interface shall
        receive first allocated address from created subnet,
        because gateway is set explicitly to particular IP in
        'create_subnet' function. All ports however receive
        SLAAC addresses.
        """
        for ra_mode, add_mode in (
                ('dhcpv6-stateless', 'dhcpv6-stateless'),
                ('slaac', 'slaac')
        ):
            kwargs = {'ipv6_ra_mode': ra_mode,
                      'ipv6_address_mode': add_mode}
            subnet, router_port = self._create_subnet_router(kwargs)
            router_port_ip = router_port['fixed_ips'][0]['ip_address']
            port = self.create_port(self.network)
            port_ip = port['fixed_ips'][0]['ip_address']
>>>>>>> 9fb661e2
            self._clean_network()
            eui64_ip = data_utils.get_ipv6_addr_by_EUI64(
                subnet['cidr'],
                port['mac_address']).format()
<<<<<<< HEAD
            self.assertNotEqual(port_ip, eui64_ip,
                                ("Port IP %s is the same as EUI64 "
                                 "addressl: %s") % (port_ip, eui64_ip))
            self.assertEqual(port_ip, subnet['gateway_ip'],
                             ("Port IP %s is not as first IP from "
                              "subnets allocation pool: %s") % (
                                 port_ip, subnet['gateway_ip']))

    def test_dhcp_stateless_router_wogw(self):
        """With all options below the router interface shall
        receive DHCPv6 IP SLAAC address according to its MAC,
        because gateway is not set explicitly in local function
        '_create_custom_subnet' and default is used.
        """
        for ra_mode, add_mode in (
                ('dhcpv6-stateless', 'dhcpv6-stateless'),
                # ('dhcpv6-stateless', None),
                (None, 'dhcpv6-stateless'),
                ('slaac', 'slaac'),
                # ('slaac', None),
                (None, 'slaac')
=======
            self.assertEqual(port_ip, eui64_ip,
                             ("Port IP %s is not the same as EUI64 "
                              "address: %s") % (port_ip, eui64_ip))
            self.assertEqual(router_port_ip, subnet['gateway_ip'],
                             ("Router IP %s is not as gateway IP from "
                              "subnets data: %s") % (
                                 router_port_ip, subnet['gateway_ip']))

    def test_dhcp_stateless_router_default_gw(self):
        """With all options below the router interface shall
        receive default address of subnet gateway, because gateway
        is not set explicitly in local function '_create_custom_subnet'.
        All ports however receive SLAAC addresses.
        """
        for ra_mode, add_mode in (
                ('dhcpv6-stateless', 'dhcpv6-stateless'),
                ('slaac', 'slaac')
>>>>>>> 9fb661e2
        ):
            kwargs = {'ipv6_ra_mode': ra_mode,
                      'ipv6_address_mode': add_mode,
                      'ip_version': 6}
<<<<<<< HEAD
            kwargs = {k: v for k, v in kwargs.iteritems() if v}
=======
>>>>>>> 9fb661e2
            subnet = self._create_custom_subnet(kwargs)
            router = self.create_router(
                router_name=data_utils.rand_name("routerv6-"),
                admin_state_up=True)
<<<<<<< HEAD
            port = self.create_router_interface(router['id'],
                                                subnet['id'])
            body = self.client.show_port(port['port_id'])
            port = body['port']
            port_ip = next(iter(port['fixed_ips']))['ip_address']
            eui64_ip = data_utils.get_ipv6_addr_by_EUI64(
                subnet['cidr'],
                port['mac_address']).format()
            self._clean_network()
            self.assertEqual(port_ip, eui64_ip,
                             ("Port IP %s is not SLAAC %s") % (
                                 port_ip, eui64_ip))
=======
            router_port = self.create_router_interface(router['id'],
                                                       subnet['id'])
            body = self.client.show_port(router_port['port_id'])
            router_port_ip = body['port']['fixed_ips'][0]['ip_address']
            port = self.create_port(self.network)
            port_ip = port['fixed_ips'][0]['ip_address']
            self._clean_network()
            eui64_ip = data_utils.get_ipv6_addr_by_EUI64(
                subnet['cidr'],
                port['mac_address']).format()
            self.assertEqual(port_ip, eui64_ip,
                             ("Port IP %s is not the same as EUI64 "
                              "address: %s") % (port_ip, eui64_ip))
            self.assertEqual(router_port_ip, subnet['gateway_ip'],
                             ("Router IP %s is not as gateway IP from "
                              "subnets data: %s") % (
                                 router_port_ip, subnet['gateway_ip']))
>>>>>>> 9fb661e2

    def tearDown(self):
        self._clean_network()
        super(NetworksTestDHCPv6, self).tearDown()<|MERGE_RESOLUTION|>--- conflicted
+++ resolved
@@ -397,10 +397,7 @@
         return subnet, body['port']
 
     def _create_custom_subnet(self, kwargs):
-<<<<<<< HEAD
-=======
         # The gateway is not set when creating this subnet
->>>>>>> 9fb661e2
         net_cidr = netaddr.IPNetwork(CONF.network.tenant_network_v6_cidr)
         mask_bits = CONF.network.tenant_network_v6_mask_bits
         cidr = str(next(iter(net_cidr.subnet(mask_bits))))
@@ -411,6 +408,17 @@
         self.subnets.append(body['subnet'])
         return body['subnet']
 
+    def _create_custom_subnet(self, kwargs):
+        net_cidr = netaddr.IPNetwork(CONF.network.tenant_network_v6_cidr)
+        mask_bits = CONF.network.tenant_network_v6_mask_bits
+        cidr = str(next(iter(net_cidr.subnet(mask_bits))))
+        kwargs.update({
+            'network_id': self.network['id'],
+            'cidr': cidr})
+        body = self.client.create_subnet(**kwargs)
+        self.subnets.append(body['subnet'])
+        return body['subnet']
+
     def test_dhcp_stateful_router(self):
         """With all options below the router interface shall
         receive DHCPv6 IP address from allocation pool.
@@ -430,27 +438,6 @@
                               "subnets allocation pool: %s") % (
                                  port_ip, subnet['gateway_ip']))
 
-<<<<<<< HEAD
-    def test_dhcp_stateless_router(self):
-        """With all options below the router interface shall
-        receive first address in allocation pool of subnet,
-        because gateway is set explicitly to first IP in
-        'create_subnet' function.
-        """
-        for ra_mode, add_mode in (
-                ('dhcpv6-stateless', 'dhcpv6-stateless'),
-                ('dhcpv6-stateless', None),
-                (None, 'dhcpv6-stateless'),
-                ('slaac', 'slaac'),
-                ('slaac', None),
-                (None, 'slaac')
-        ):
-            kwargs = {'ipv6_ra_mode': ra_mode,
-                      'ipv6_address_mode': add_mode}
-            kwargs = {k: v for k, v in kwargs.iteritems() if v}
-            subnet, port = self._create_subnet_router(kwargs)
-            port_ip = next(iter(port['fixed_ips']), None)['ip_address']
-=======
     def test_dhcp_stateless_router_explicit_gw(self):
         """With all options below the router interface shall
         receive first allocated address from created subnet,
@@ -466,84 +453,6 @@
                       'ipv6_address_mode': add_mode}
             subnet, router_port = self._create_subnet_router(kwargs)
             router_port_ip = router_port['fixed_ips'][0]['ip_address']
-            port = self.create_port(self.network)
-            port_ip = port['fixed_ips'][0]['ip_address']
->>>>>>> 9fb661e2
-            self._clean_network()
-            eui64_ip = data_utils.get_ipv6_addr_by_EUI64(
-                subnet['cidr'],
-                port['mac_address']).format()
-<<<<<<< HEAD
-            self.assertNotEqual(port_ip, eui64_ip,
-                                ("Port IP %s is the same as EUI64 "
-                                 "addressl: %s") % (port_ip, eui64_ip))
-            self.assertEqual(port_ip, subnet['gateway_ip'],
-                             ("Port IP %s is not as first IP from "
-                              "subnets allocation pool: %s") % (
-                                 port_ip, subnet['gateway_ip']))
-
-    def test_dhcp_stateless_router_wogw(self):
-        """With all options below the router interface shall
-        receive DHCPv6 IP SLAAC address according to its MAC,
-        because gateway is not set explicitly in local function
-        '_create_custom_subnet' and default is used.
-        """
-        for ra_mode, add_mode in (
-                ('dhcpv6-stateless', 'dhcpv6-stateless'),
-                # ('dhcpv6-stateless', None),
-                (None, 'dhcpv6-stateless'),
-                ('slaac', 'slaac'),
-                # ('slaac', None),
-                (None, 'slaac')
-=======
-            self.assertEqual(port_ip, eui64_ip,
-                             ("Port IP %s is not the same as EUI64 "
-                              "address: %s") % (port_ip, eui64_ip))
-            self.assertEqual(router_port_ip, subnet['gateway_ip'],
-                             ("Router IP %s is not as gateway IP from "
-                              "subnets data: %s") % (
-                                 router_port_ip, subnet['gateway_ip']))
-
-    def test_dhcp_stateless_router_default_gw(self):
-        """With all options below the router interface shall
-        receive default address of subnet gateway, because gateway
-        is not set explicitly in local function '_create_custom_subnet'.
-        All ports however receive SLAAC addresses.
-        """
-        for ra_mode, add_mode in (
-                ('dhcpv6-stateless', 'dhcpv6-stateless'),
-                ('slaac', 'slaac')
->>>>>>> 9fb661e2
-        ):
-            kwargs = {'ipv6_ra_mode': ra_mode,
-                      'ipv6_address_mode': add_mode,
-                      'ip_version': 6}
-<<<<<<< HEAD
-            kwargs = {k: v for k, v in kwargs.iteritems() if v}
-=======
->>>>>>> 9fb661e2
-            subnet = self._create_custom_subnet(kwargs)
-            router = self.create_router(
-                router_name=data_utils.rand_name("routerv6-"),
-                admin_state_up=True)
-<<<<<<< HEAD
-            port = self.create_router_interface(router['id'],
-                                                subnet['id'])
-            body = self.client.show_port(port['port_id'])
-            port = body['port']
-            port_ip = next(iter(port['fixed_ips']))['ip_address']
-            eui64_ip = data_utils.get_ipv6_addr_by_EUI64(
-                subnet['cidr'],
-                port['mac_address']).format()
-            self._clean_network()
-            self.assertEqual(port_ip, eui64_ip,
-                             ("Port IP %s is not SLAAC %s") % (
-                                 port_ip, eui64_ip))
-=======
-            router_port = self.create_router_interface(router['id'],
-                                                       subnet['id'])
-            body = self.client.show_port(router_port['port_id'])
-            router_port_ip = body['port']['fixed_ips'][0]['ip_address']
             port = self.create_port(self.network)
             port_ip = port['fixed_ips'][0]['ip_address']
             self._clean_network()
@@ -557,7 +466,107 @@
                              ("Router IP %s is not as gateway IP from "
                               "subnets data: %s") % (
                                  router_port_ip, subnet['gateway_ip']))
->>>>>>> 9fb661e2
+
+    def test_dhcp_stateless_router_default_gw(self):
+        """With all options below the router interface shall
+        receive default address of subnet gateway, because gateway
+        is not set explicitly in local function '_create_custom_subnet'.
+        All ports however receive SLAAC addresses.
+        """
+        for ra_mode, add_mode in (
+                ('dhcpv6-stateless', 'dhcpv6-stateless'),
+                ('slaac', 'slaac')
+        ):
+            kwargs = {'ipv6_ra_mode': ra_mode,
+                      'ipv6_address_mode': add_mode,
+                      'ip_version': 6}
+            subnet = self._create_custom_subnet(kwargs)
+            router = self.create_router(
+                router_name=data_utils.rand_name("routerv6-"),
+                admin_state_up=True)
+            router_port = self.create_router_interface(router['id'],
+                                                       subnet['id'])
+            body = self.client.show_port(router_port['port_id'])
+            router_port_ip = body['port']['fixed_ips'][0]['ip_address']
+            port = self.create_port(self.network)
+            port_ip = port['fixed_ips'][0]['ip_address']
+            self._clean_network()
+            eui64_ip = data_utils.get_ipv6_addr_by_EUI64(
+                subnet['cidr'],
+                port['mac_address']).format()
+            self.assertEqual(port_ip, eui64_ip,
+                             ("Port IP %s is not the same as EUI64 "
+                              "address: %s") % (port_ip, eui64_ip))
+            self.assertEqual(router_port_ip, subnet['gateway_ip'],
+                             ("Router IP %s is not as gateway IP from "
+                              "subnets data: %s") % (
+                                 router_port_ip, subnet['gateway_ip']))
+
+    def test_dhcp_stateless_router(self):
+        """With all options below the router interface shall
+        receive first address in allocation pool of subnet,
+        because gateway is set explicitly to first IP in
+        'create_subnet' function.
+        """
+        for ra_mode, add_mode in (
+                ('dhcpv6-stateless', 'dhcpv6-stateless'),
+                ('dhcpv6-stateless', None),
+                (None, 'dhcpv6-stateless'),
+                ('slaac', 'slaac'),
+                ('slaac', None),
+                (None, 'slaac')
+        ):
+            kwargs = {'ipv6_ra_mode': ra_mode,
+                      'ipv6_address_mode': add_mode}
+            kwargs = {k: v for k, v in kwargs.iteritems() if v}
+            subnet, port = self._create_subnet_router(kwargs)
+            port_ip = next(iter(port['fixed_ips']), None)['ip_address']
+            self._clean_network()
+            eui64_ip = data_utils.get_ipv6_addr_by_EUI64(
+                subnet['cidr'],
+                port['mac_address']).format()
+            self.assertNotEqual(port_ip, eui64_ip,
+                                ("Port IP %s is the same as EUI64 "
+                                 "addressl: %s") % (port_ip, eui64_ip))
+            self.assertEqual(port_ip, subnet['gateway_ip'],
+                             ("Port IP %s is not as first IP from "
+                              "subnets allocation pool: %s") % (
+                                 port_ip, subnet['gateway_ip']))
+
+    def test_dhcp_stateless_router_wogw(self):
+        """With all options below the router interface shall
+        receive DHCPv6 IP SLAAC address according to its MAC,
+        because gateway is not set explicitly in local function
+        '_create_custom_subnet' and default is used.
+        """
+        for ra_mode, add_mode in (
+                ('dhcpv6-stateless', 'dhcpv6-stateless'),
+                # ('dhcpv6-stateless', None),
+                (None, 'dhcpv6-stateless'),
+                ('slaac', 'slaac'),
+                # ('slaac', None),
+                (None, 'slaac')
+        ):
+            kwargs = {'ipv6_ra_mode': ra_mode,
+                      'ipv6_address_mode': add_mode,
+                      'ip_version': 6}
+            kwargs = {k: v for k, v in kwargs.iteritems() if v}
+            subnet = self._create_custom_subnet(kwargs)
+            router = self.create_router(
+                router_name=data_utils.rand_name("routerv6-"),
+                admin_state_up=True)
+            port = self.create_router_interface(router['id'],
+                                                subnet['id'])
+            body = self.client.show_port(port['port_id'])
+            port = body['port']
+            port_ip = next(iter(port['fixed_ips']))['ip_address']
+            eui64_ip = data_utils.get_ipv6_addr_by_EUI64(
+                subnet['cidr'],
+                port['mac_address']).format()
+            self._clean_network()
+            self.assertEqual(port_ip, eui64_ip,
+                             ("Port IP %s is not SLAAC %s") % (
+                                 port_ip, eui64_ip))
 
     def tearDown(self):
         self._clean_network()
