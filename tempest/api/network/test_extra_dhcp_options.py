# Copyright 2013 OpenStack Foundation
# All Rights Reserved.
#
#    Licensed under the Apache License, Version 2.0 (the "License"); you may
#    not use this file except in compliance with the License. You may obtain
#    a copy of the License at
#
#         http://www.apache.org/licenses/LICENSE-2.0
#
#    Unless required by applicable law or agreed to in writing, software
#    distributed under the License is distributed on an "AS IS" BASIS, WITHOUT
#    WARRANTIES OR CONDITIONS OF ANY KIND, either express or implied. See the
#    License for the specific language governing permissions and limitations
#    under the License.

from tempest.api.network import base
from tempest.common.utils import data_utils
from tempest import test


class ExtraDHCPOptionsTestJSON(base.BaseNetworkTest):
    _interface = 'json'

    """
    Tests the following operations with the Extra DHCP Options Neutron API
    extension:

        port create
        port list
        port show
        port update

    v2.0 of the Neutron API is assumed. It is also assumed that the Extra
    DHCP Options extension is enabled in the [network-feature-enabled]
    section of etc/tempest.conf
    """

    @classmethod
    def resource_setup(cls):
        super(ExtraDHCPOptionsTestJSON, cls).resource_setup()
        if not test.is_extension_enabled('extra_dhcp_opt', 'network'):
            msg = "Extra DHCP Options extension not enabled."
            raise cls.skipException(msg)
        cls.network = cls.create_network()
        cls.subnet = cls.create_subnet(cls.network)
        cls.port = cls.create_port(cls.network)
        cls.ip_tftp = ('123.123.123.123' if cls._ip_version == 4
                       else '2015::dead')
        cls.ip_server = ('123.123.123.45' if cls._ip_version == 4
<<<<<<< HEAD
                       else '2015::badd')
=======
                         else '2015::badd')
>>>>>>> 9981e168
        cls.extra_dhcp_opts = [
            {'opt_value': 'pxelinux.0', 'opt_name': 'bootfile-name'},
            {'opt_value': cls.ip_tftp, 'opt_name': 'tftp-server'},
            {'opt_value': cls.ip_server, 'opt_name': 'server-ip-address'}
        ]

    @test.attr(type='smoke')
    def test_create_list_port_with_extra_dhcp_options(self):
        # Create a port with Extra DHCP Options
        _, body = self.client.create_port(
            network_id=self.network['id'],
            extra_dhcp_opts=self.extra_dhcp_opts)
        port_id = body['port']['id']
        self.addCleanup(self.client.delete_port, port_id)

        # Confirm port created has Extra DHCP Options
        _, body = self.client.list_ports()
        ports = body['ports']
        port = [p for p in ports if p['id'] == port_id]
        self.assertTrue(port)
        self._confirm_extra_dhcp_options(port[0], self.extra_dhcp_opts)

    @test.attr(type='smoke')
    def test_update_show_port_with_extra_dhcp_options(self):
        # Update port with extra dhcp options
        name = data_utils.rand_name('new-port-name')
        _, body = self.client.update_port(
            self.port['id'],
            name=name,
            extra_dhcp_opts=self.extra_dhcp_opts)
        # Confirm extra dhcp options were added to the port
        _, body = self.client.show_port(self.port['id'])
        self._confirm_extra_dhcp_options(body['port'], self.extra_dhcp_opts)

    def _confirm_extra_dhcp_options(self, port, extra_dhcp_opts):
        retrieved = port['extra_dhcp_opts']
        self.assertEqual(len(retrieved), len(extra_dhcp_opts))
        for retrieved_option in retrieved:
            for option in extra_dhcp_opts:
                if (retrieved_option['opt_value'] == option['opt_value'] and
                    retrieved_option['opt_name'] == option['opt_name']):
                    break
            else:
                self.fail('Extra DHCP option not found in port %s' %
                          str(retrieved_option))


<<<<<<< HEAD
class ExtraDHCPOptionsTestJSON6(ExtraDHCPOptionsTestJSON):
=======
class ExtraDHCPOptionsIpV6TestJSON(ExtraDHCPOptionsTestJSON):
>>>>>>> 9981e168
    _ip_version = 6<|MERGE_RESOLUTION|>--- conflicted
+++ resolved
@@ -47,11 +47,7 @@
         cls.ip_tftp = ('123.123.123.123' if cls._ip_version == 4
                        else '2015::dead')
         cls.ip_server = ('123.123.123.45' if cls._ip_version == 4
-<<<<<<< HEAD
-                       else '2015::badd')
-=======
                          else '2015::badd')
->>>>>>> 9981e168
         cls.extra_dhcp_opts = [
             {'opt_value': 'pxelinux.0', 'opt_name': 'bootfile-name'},
             {'opt_value': cls.ip_tftp, 'opt_name': 'tftp-server'},
@@ -99,9 +95,5 @@
                           str(retrieved_option))
 
 
-<<<<<<< HEAD
-class ExtraDHCPOptionsTestJSON6(ExtraDHCPOptionsTestJSON):
-=======
 class ExtraDHCPOptionsIpV6TestJSON(ExtraDHCPOptionsTestJSON):
->>>>>>> 9981e168
     _ip_version = 6