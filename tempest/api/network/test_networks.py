--- conflicted
+++ resolved
@@ -464,19 +464,6 @@
         """Bulk create subnets """
         networks = [self.create_network(), self.create_network()]
         # Creates 2 subnets in one request
-<<<<<<< HEAD
-        if self._ip_version == 4:
-            cidr = netaddr.IPNetwork(CONF.network.tenant_network_cidr)
-            mask_bits = CONF.network.tenant_network_mask_bits
-        else:
-            cidr = netaddr.IPNetwork(CONF.network.tenant_network_v6_cidr)
-            mask_bits = CONF.network.tenant_network_v6_mask_bits
-
-        cidrs = [subnet_cidr for subnet_cidr in cidr.subnet(mask_bits)]
-
-        names = [data_utils.rand_name('subnet-') for i in range(len(networks))]
-        subnets_list = []
-=======
         cidr = netaddr.IPNetwork(self.tenant_network_cidr)
         mask_bits = self.tenant_network_mask_bits
         cidrs = [subnet_cidr for subnet_cidr in cidr.subnet(mask_bits)]
@@ -484,13 +471,12 @@
         subnets_list = []
         # TODO(sergsh): for dual-stack, version list [4, 6] will be used.
         ip_version = [self._ip_version] * len(names)
->>>>>>> 02952efb
         for i in range(len(names)):
             p1 = {
                 'network_id': networks[i]['id'],
                 'cidr': str(cidrs[i]),
                 'name': names[i],
-                'ip_version': self._ip_version
+                'ip_version': ip_version[i]
             }
             subnets_list.append(p1)
         del subnets_list[1]['name']
@@ -531,15 +517,7 @@
             self.assertIn(n['id'], ports_list)
 
 
-<<<<<<< HEAD
-class BulkNetworkOpsIpV6TestJSON(BulkNetworkOpsTestJSON):
-    _ip_version = 6
-
-
-class NetworksIpV6TestJSON(NetworksTestJSON):
-=======
 class BulkNetworkOpsIpV6Test(BulkNetworkOpsTestJSON):
->>>>>>> 02952efb
     _ip_version = 6
 
 
@@ -563,6 +541,16 @@
                             'new_dns_nameservers':
                                 ['2001:1:fee1:beaf::f00d',
                                  '2001:c001:babe::b00b']}
+
+    @test.attr(type='smoke')
+    def test_create_delete_subnet_with_default_gw(self):
+        net = netaddr.IPNetwork(CONF.network.tenant_network_v6_cidr)
+        gateway_ip = str(netaddr.IPAddress(net.first + 1))
+        name = data_utils.rand_name('network-')
+        network = self.create_network(network_name=name)
+        subnet = self.create_subnet(network)
+        # Verifies Subnet GW in IPv6
+        self.assertEqual(subnet['gateway_ip'], gateway_ip)
 
     @test.attr(type='smoke')
     def test_create_list_subnet_with_no_gw64_one_network(self):
