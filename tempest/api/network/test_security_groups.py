# Copyright 2013 OpenStack Foundation
# All Rights Reserved.
#
#    Licensed under the Apache License, Version 2.0 (the "License"); you may
#    not use this file except in compliance with the License. You may obtain
#    a copy of the License at
#
#         http://www.apache.org/licenses/LICENSE-2.0
#
#    Unless required by applicable law or agreed to in writing, software
#    distributed under the License is distributed on an "AS IS" BASIS, WITHOUT
#    WARRANTIES OR CONDITIONS OF ANY KIND, either express or implied. See the
#    License for the specific language governing permissions and limitations
#    under the License.

import six

from tempest.api.network import base_security_groups as base
from tempest.common.utils import data_utils
from tempest import config
from tempest import test

CONF = config.CONF


class SecGroupTest(base.BaseSecGroupTest):
    _project_network_cidr = CONF.network.project_network_cidr

    @classmethod
    def skip_checks(cls):
        super(SecGroupTest, cls).skip_checks()
        if not test.is_extension_enabled('security-group', 'network'):
            msg = "security-group extension not enabled."
            raise cls.skipException(msg)

    def _create_verify_security_group_rule(self, sg_id, direction,
                                           ethertype, protocol,
                                           port_range_min,
                                           port_range_max,
                                           remote_group_id=None,
                                           remote_ip_prefix=None):
        # Create Security Group rule with the input params and validate
        # that SG rule is created with the same parameters.
        sec_group_rules_client = self.security_group_rules_client
        rule_create_body = sec_group_rules_client.create_security_group_rule(
            security_group_id=sg_id,
            direction=direction,
            ethertype=ethertype,
            protocol=protocol,
            port_range_min=port_range_min,
            port_range_max=port_range_max,
            remote_group_id=remote_group_id,
            remote_ip_prefix=remote_ip_prefix
        )

        sec_group_rule = rule_create_body['security_group_rule']
        self.addCleanup(self._delete_security_group_rule,
                        sec_group_rule['id'])

        expected = {'direction': direction, 'protocol': protocol,
                    'ethertype': ethertype, 'port_range_min': port_range_min,
                    'port_range_max': port_range_max,
                    'remote_group_id': remote_group_id,
                    'remote_ip_prefix': remote_ip_prefix}
        for key, value in six.iteritems(expected):
            self.assertEqual(value, sec_group_rule[key],
                             "Field %s of the created security group "
                             "rule does not match with %s." %
                             (key, value))

    @test.attr(type='smoke')
    @test.idempotent_id('e30abd17-fef9-4739-8617-dc26da88e686')
    def test_list_security_groups(self):
        # Verify the that security group belonging to project exist in list
        body = self.security_groups_client.list_security_groups()
        security_groups = body['security_groups']
        found = None
        for n in security_groups:
            if (n['name'] == 'default'):
                found = n['id']
        msg = "Security-group list doesn't contain default security-group"
        self.assertIsNotNone(found, msg)

    @test.attr(type='smoke')
    @test.idempotent_id('bfd128e5-3c92-44b6-9d66-7fe29d22c802')
    def test_create_list_update_show_delete_security_group(self):
        group_create_body, name = self._create_security_group()

        # List security groups and verify if created group is there in response
        list_body = self.security_groups_client.list_security_groups()
        secgroup_list = list()
        for secgroup in list_body['security_groups']:
            secgroup_list.append(secgroup['id'])
        self.assertIn(group_create_body['security_group']['id'], secgroup_list)
        # Update the security group
        new_name = data_utils.rand_name('security-')
        new_description = data_utils.rand_name('security-description')
        update_body = self.security_groups_client.update_security_group(
            group_create_body['security_group']['id'],
            name=new_name,
            description=new_description)
        # Verify if security group is updated
        self.assertEqual(update_body['security_group']['name'], new_name)
        self.assertEqual(update_body['security_group']['description'],
                         new_description)
        # Show details of the updated security group
        show_body = self.security_groups_client.show_security_group(
            group_create_body['security_group']['id'])
        self.assertEqual(show_body['security_group']['name'], new_name)
        self.assertEqual(show_body['security_group']['description'],
                         new_description)

    @test.attr(type='smoke')
    @test.idempotent_id('cfb99e0e-7410-4a3d-8a0c-959a63ee77e9')
    def test_create_show_delete_security_group_rule(self):
        group_create_body, _ = self._create_security_group()

        # Create rules for each protocol
        protocols = ['tcp', 'udp', 'icmp']
        client = self.security_group_rules_client
        for protocol in protocols:
            rule_create_body = client.create_security_group_rule(
                security_group_id=group_create_body['security_group']['id'],
                protocol=protocol,
                direction='ingress',
                ethertype=self.ethertype
            )

            # Show details of the created security rule
            show_rule_body = client.show_security_group_rule(
                rule_create_body['security_group_rule']['id']
            )
            create_dict = rule_create_body['security_group_rule']
            for key, value in six.iteritems(create_dict):
                self.assertEqual(value,
                                 show_rule_body['security_group_rule'][key],
                                 "%s does not match." % key)

            # List rules and verify created rule is in response
            rule_list_body = (
                self.security_group_rules_client.list_security_group_rules())
            rule_list = [rule['id']
                         for rule in rule_list_body['security_group_rules']]
            self.assertIn(rule_create_body['security_group_rule']['id'],
                          rule_list)

    @test.idempotent_id('87dfbcf9-1849-43ea-b1e4-efa3eeae9f71')
    def test_create_security_group_rule_with_additional_args(self):
        """Verify security group rule with additional arguments works.

        direction:ingress, ethertype:[IPv4/IPv6],
        protocol:tcp, port_range_min:77, port_range_max:77
        """
        group_create_body, _ = self._create_security_group()
        sg_id = group_create_body['security_group']['id']
        direction = 'ingress'
        protocol = 'tcp'
        port_range_min = 77
        port_range_max = 77
        self._create_verify_security_group_rule(sg_id, direction,
                                                self.ethertype, protocol,
                                                port_range_min,
                                                port_range_max)

    @test.idempotent_id('c9463db8-b44d-4f52-b6c0-8dbda99f26ce')
    def test_create_security_group_rule_with_icmp_type_code(self):
        """Verify security group rule for icmp protocol works.

        Specify icmp type (port_range_min) and icmp code
        (port_range_max) with different values. A separate testcase
        is added for icmp protocol as icmp validation would be
        different from tcp/udp.
        """
        group_create_body, _ = self._create_security_group()

        sg_id = group_create_body['security_group']['id']
        direction = 'ingress'
        protocol = 'icmp'
        icmp_type_codes = [(3, 2), (3, 0), (8, 0), (0, 0), (11, None)]
        for icmp_type, icmp_code in icmp_type_codes:
            self._create_verify_security_group_rule(sg_id, direction,
                                                    self.ethertype, protocol,
                                                    icmp_type, icmp_code)

    @test.idempotent_id('c2ed2deb-7a0c-44d8-8b4c-a5825b5c310b')
    def test_create_security_group_rule_with_remote_group_id(self):
        # Verify creating security group rule with remote_group_id works
        sg1_body, _ = self._create_security_group()
        sg2_body, _ = self._create_security_group()

        sg_id = sg1_body['security_group']['id']
        direction = 'ingress'
        protocol = 'udp'
        port_range_min = 50
        port_range_max = 55
        remote_id = sg2_body['security_group']['id']
        self._create_verify_security_group_rule(sg_id, direction,
                                                self.ethertype, protocol,
                                                port_range_min,
                                                port_range_max,
                                                remote_group_id=remote_id)

    @test.idempotent_id('16459776-5da2-4634-bce4-4b55ee3ec188')
    def test_create_security_group_rule_with_remote_ip_prefix(self):
        # Verify creating security group rule with remote_ip_prefix works
        sg1_body, _ = self._create_security_group()

        sg_id = sg1_body['security_group']['id']
        direction = 'ingress'
        protocol = 'tcp'
        port_range_min = 76
        port_range_max = 77
        ip_prefix = self._project_network_cidr
        self._create_verify_security_group_rule(sg_id, direction,
                                                self.ethertype, protocol,
                                                port_range_min,
                                                port_range_max,
                                                remote_ip_prefix=ip_prefix)

    @test.idempotent_id('0a307599-6655-4220-bebc-fd70c64f2290')
    def test_create_security_group_rule_with_protocol_integer_value(self):
        # Verify creating security group rule with the
        # protocol as integer value
        # arguments : "protocol": 17
        group_create_body, _ = self._create_security_group()
        direction = 'ingress'
        protocol = 17
        security_group_id = group_create_body['security_group']['id']
        client = self.security_group_rules_client
        rule_create_body = client.create_security_group_rule(
            security_group_id=security_group_id,
            direction=direction,
            protocol=protocol
        )
        sec_group_rule = rule_create_body['security_group_rule']
        self.assertEqual(sec_group_rule['direction'], direction)
        self.assertEqual(int(sec_group_rule['protocol']), protocol)


class SecGroupIPv6Test(SecGroupTest):
    _ip_version = 6
<<<<<<< HEAD
    _tenant_network_cidr = CONF.network.tenant_network_v6_cidr

    @test.attr(type='smoke')
    @test.idempotent_id('8b751060-3e1a-4c12-bf37-42608237920e')
    def test_create_security_group_rule_with_dufferent_ip_versions(self):
        # Verify creating security group rule with
        # different IP versions in the same group
        sg1_body, _ = self._create_security_group()

        sg_id = sg1_body['security_group']['id']
        direction = 'ingress'
        protocol = 'tcp'
        port_range_min = 76
        port_range_max = 77
        versions = {4: {"ip_prefix": CONF.network.tenant_network_cidr,
                        "ethertype": "IPv4"},
                    6: {"ip_prefix": CONF.network.tenant_network_v6_cidr,
                        "ethertype": "IPv6"}}
        for num in versions:
            self._create_verify_security_group_rule(
                sg_id, direction,
                versions[num]["ethertype"],
                protocol,
                port_range_min,
                port_range_max,
                remote_ip_prefix=versions[num]["ip_prefix"])
=======
    _project_network_cidr = CONF.network.project_network_v6_cidr
>>>>>>> a16bf19e
<|MERGE_RESOLUTION|>--- conflicted
+++ resolved
@@ -239,8 +239,7 @@
 
 class SecGroupIPv6Test(SecGroupTest):
     _ip_version = 6
-<<<<<<< HEAD
-    _tenant_network_cidr = CONF.network.tenant_network_v6_cidr
+    _project_network_cidr = CONF.network.project_network_v6_cidr
 
     @test.attr(type='smoke')
     @test.idempotent_id('8b751060-3e1a-4c12-bf37-42608237920e')
@@ -265,7 +264,4 @@
                 protocol,
                 port_range_min,
                 port_range_max,
-                remote_ip_prefix=versions[num]["ip_prefix"])
-=======
-    _project_network_cidr = CONF.network.project_network_v6_cidr
->>>>>>> a16bf19e
+                remote_ip_prefix=versions[num]["ip_prefix"])