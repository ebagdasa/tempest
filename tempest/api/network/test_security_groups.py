--- conflicted
+++ resolved
@@ -24,6 +24,8 @@
 
 
 class SecGroupTest(base.BaseSecGroupTest):
+
+    _tenant_network_cidr = CONF.network.tenant_network_cidr
 
     @classmethod
     def resource_setup(cls):
@@ -160,7 +162,7 @@
         """Verify security group rule for icmp protocol works.
 
         Specify icmp type (port_range_min) and icmp code
-        (port_range_max) with different values. A separate testcase
+        (port_range_max) with different values. A seperate testcase
         is added for icmp protocol as icmp validation would be
         different from tcp/udp.
         """
@@ -230,7 +232,6 @@
 
 
 class SecGroupIPv6Test(SecGroupTest):
-<<<<<<< HEAD
     _ip_version = 6
     _tenant_network_cidr = CONF.network.tenant_network_v6_cidr
 
@@ -256,7 +257,4 @@
                 protocol,
                 port_range_min,
                 port_range_max,
-                remote_ip_prefix=versions[num]["ip_prefix"])
-=======
-    _ip_version = 6
->>>>>>> 02952efb
+                remote_ip_prefix=versions[num]["ip_prefix"])