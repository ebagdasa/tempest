# Copyright 2012 OpenStack Foundation
# All Rights Reserved.
#
#    Licensed under the Apache License, Version 2.0 (the "License"); you may
#    not use this file except in compliance with the License. You may obtain
#    a copy of the License at
#
#         http://www.apache.org/licenses/LICENSE-2.0
#
#    Unless required by applicable law or agreed to in writing, software
#    distributed under the License is distributed on an "AS IS" BASIS, WITHOUT
#    WARRANTIES OR CONDITIONS OF ANY KIND, either express or implied. See the
#    License for the specific language governing permissions and limitations
#    under the License.

from tempest.common.utils import data_utils
from tempest.common.utils.linux import remote_client
from tempest import config
from tempest import exceptions
from tempest.openstack.common import log as logging
from tempest import test
from tempest.thirdparty.boto import test as boto_test
from tempest.thirdparty.boto.utils import s3
from tempest.thirdparty.boto.utils import wait

CONF = config.CONF

LOG = logging.getLogger(__name__)


class InstanceRunTest(boto_test.BotoTestCase):

    @classmethod
    def setup_clients(cls):
        super(InstanceRunTest, cls).setup_clients()
        cls.s3_client = cls.os.s3_client
        cls.ec2_client = cls.os.ec2api_client

    @classmethod
    def resource_setup(cls):
        super(InstanceRunTest, cls).resource_setup()
        if not cls.conclusion['A_I_IMAGES_READY']:
            raise cls.skipException("".join(("EC2 ", cls.__name__,
                                    ": requires ami/aki/ari manifest")))
        cls.zone = CONF.boto.aws_zone
        cls.materials_path = CONF.boto.s3_materials_path
        ami_manifest = CONF.boto.ami_manifest
        aki_manifest = CONF.boto.aki_manifest
        ari_manifest = CONF.boto.ari_manifest
        cls.instance_type = CONF.boto.instance_type
        cls.bucket_name = data_utils.rand_name("s3bucket-")
        cls.keypair_name = data_utils.rand_name("keypair-")
        cls.keypair = cls.ec2_client.create_key_pair(cls.keypair_name)
        cls.addResourceCleanUp(cls.ec2_client.delete_key_pair,
                               cls.keypair_name)
        bucket = cls.s3_client.create_bucket(cls.bucket_name)
        cls.addResourceCleanUp(cls.destroy_bucket,
                               cls.s3_client.connection_data,
                               cls.bucket_name)
        s3.s3_upload_dir(bucket, cls.materials_path)
        cls.images = {"ami":
                      {"name": data_utils.rand_name("ami-name-"),
                       "location": cls.bucket_name + "/" + ami_manifest},
                      "aki":
                      {"name": data_utils.rand_name("aki-name-"),
                       "location": cls.bucket_name + "/" + aki_manifest},
                      "ari":
                      {"name": data_utils.rand_name("ari-name-"),
                       "location": cls.bucket_name + "/" + ari_manifest}}
        for image in cls.images.itervalues():
            image["image_id"] = cls.ec2_client.register_image(
                name=image["name"],
                image_location=image["location"])
            cls.addResourceCleanUp(cls.ec2_client.deregister_image,
                                   image["image_id"])

        for image in cls.images.itervalues():
            def _state():
                retr = cls.ec2_client.get_image(image["image_id"])
                return retr.state
            state = wait.state_wait(_state, "available")
            if state != "available":
                for _image in cls.images.itervalues():
                    cls.ec2_client.deregister_image(_image["image_id"])
                raise exceptions.EC2RegisterImageException(
                    image_id=image["image_id"])

    def _terminate_reservation(self, reservation, rcuk):
        for instance in reservation.instances:
            instance.terminate()
        for instance in reservation.instances:
            self.assertInstanceStateWait(instance, '_GONE')
        self.cancelResourceCleanUp(rcuk)

    @test.idempotent_id('c881fbb7-d56e-4054-9d76-1c3a60a207b0')
    def test_run_idempotent_instances(self):
        # EC2 run instances idempotently

        def _run_instance(client_token):
            reservation = self.ec2_client.run_instances(
                image_id=self.images["ami"]["image_id"],
                kernel_id=self.images["aki"]["image_id"],
                ramdisk_id=self.images["ari"]["image_id"],
                instance_type=self.instance_type,
                client_token=client_token)
            rcuk = self.addResourceCleanUp(self.destroy_reservation,
                                           reservation)
            return (reservation, rcuk)

        reservation_1, rcuk_1 = _run_instance('token_1')
        reservation_2, rcuk_2 = _run_instance('token_2')
        reservation_1a, rcuk_1a = _run_instance('token_1')

        self.assertIsNotNone(reservation_1)
        self.assertIsNotNone(reservation_2)
        self.assertIsNotNone(reservation_1a)

        # same reservation for token_1
        self.assertEqual(reservation_1.id, reservation_1a.id)

        # Cancel cleanup -- since it's a duplicate, it's
        # handled by rcuk1
        self.cancelResourceCleanUp(rcuk_1a)

        self._terminate_reservation(reservation_1, rcuk_1)
        self._terminate_reservation(reservation_2, rcuk_2)

    @test.idempotent_id('2ea26a39-f96c-48fc-8374-5c10ec184c67')
    def test_run_stop_terminate_instance(self):
        # EC2 run, stop and terminate instance
        image_ami = self.ec2_client.get_image(self.images["ami"]
                                              ["image_id"])
        reservation = image_ami.run(kernel_id=self.images["aki"]["image_id"],
                                    ramdisk_id=self.images["ari"]["image_id"],
                                    instance_type=self.instance_type)
        rcuk = self.addResourceCleanUp(self.destroy_reservation, reservation)

        for instance in reservation.instances:
            LOG.info("state: %s", instance.state)
            if instance.state != "running":
                self.assertInstanceStateWait(instance, "running")

        for instance in reservation.instances:
            instance.stop()
            LOG.info("state: %s", instance.state)
            if instance.state != "stopped":
                self.assertInstanceStateWait(instance, "stopped")

        self._terminate_reservation(reservation, rcuk)

    @test.idempotent_id('3d77225a-5cec-4e54-a017-9ebf11a266e6')
    def test_run_stop_terminate_instance_with_tags(self):
        # EC2 run, stop and terminate instance with tags
        image_ami = self.ec2_client.get_image(self.images["ami"]
                                              ["image_id"])
        reservation = image_ami.run(kernel_id=self.images["aki"]["image_id"],
                                    ramdisk_id=self.images["ari"]["image_id"],
                                    instance_type=self.instance_type)
        rcuk = self.addResourceCleanUp(self.destroy_reservation, reservation)

        for instance in reservation.instances:
            LOG.info("state: %s", instance.state)
            if instance.state != "running":
                self.assertInstanceStateWait(instance, "running")
            instance.add_tag('key1', value='value1')

        tags = self.ec2_client.get_all_tags()
        td = {item.name: item.value for item in tags}

        self.assertIn('key1', td)
        self.assertEqual('value1', td['key1'])

        tags = self.ec2_client.get_all_tags(filters={'key': 'key1'})
        td = {item.name: item.value for item in tags}
        self.assertIn('key1', td)
        self.assertEqual('value1', td['key1'])

        tags = self.ec2_client.get_all_tags(filters={'value': 'value1'})
        td = {item.name: item.value for item in tags}
        self.assertIn('key1', td)
        self.assertEqual('value1', td['key1'])

        tags = self.ec2_client.get_all_tags(filters={'key': 'value2'})
        td = {item.name: item.value for item in tags}
        self.assertNotIn('key1', td)

        for instance in reservation.instances:
            instance.remove_tag('key1', value='value1')

        tags = self.ec2_client.get_all_tags()

        # NOTE: Volume-attach and detach causes metadata (tags) to be created
        # for the volume. So exclude them while asserting.
        self.assertNotIn('key1', tags)

        for instance in reservation.instances:
            instance.stop()
            LOG.info("state: %s", instance.state)
            if instance.state != "stopped":
                self.assertInstanceStateWait(instance, "stopped")

        self._terminate_reservation(reservation, rcuk)

    @test.idempotent_id('252945b5-3294-4fda-ae21-928a42f63f76')
    def test_run_terminate_instance(self):
        # EC2 run, terminate immediately
        image_ami = self.ec2_client.get_image(self.images["ami"]
                                              ["image_id"])
        reservation = image_ami.run(kernel_id=self.images["aki"]["image_id"],
                                    ramdisk_id=self.images["ari"]["image_id"],
                                    instance_type=self.instance_type)

        for instance in reservation.instances:
            instance.terminate()
        self.assertInstanceStateWait(instance, '_GONE')

<<<<<<< HEAD
    def test_run_reboot_terminate_instance(self):
        # EC2 run, await till it reaches to running state, then reboot,
        # and wait untill its state is running, and then terminate
        image_ami = self.ec2_client.get_image(self.images["ami"]
                                              ["image_id"])
        reservation = image_ami.run(kernel_id=self.images["aki"]["image_id"],
                                    ramdisk_id=self.images["ari"]["image_id"],
                                    instance_type=self.instance_type)

        self.assertEqual(1, len(reservation.instances))

        instance = reservation.instances[0]
        if instance.state != "running":
            self.assertInstanceStateWait(instance, "running")

        instance.reboot()
        if instance.state != "running":
            self.assertInstanceStateWait(instance, "running")
        LOG.debug("Instance rebooted - state: %s", instance.state)

        instance.terminate()
        self.assertInstanceStateWait(instance, '_GONE')

=======
    @test.idempotent_id('ab836c29-737b-4101-9fb9-87045eaf89e9')
>>>>>>> ae1e676b
    def test_compute_with_volumes(self):
        # EC2 1. integration test (not strict)
        image_ami = self.ec2_client.get_image(self.images["ami"]["image_id"])
        sec_group_name = data_utils.rand_name("securitygroup-")
        group_desc = sec_group_name + " security group description "
        security_group = self.ec2_client.create_security_group(sec_group_name,
                                                               group_desc)
        self.addResourceCleanUp(self.destroy_security_group_wait,
                                security_group)
        self.assertTrue(
            self.ec2_client.authorize_security_group(
                sec_group_name,
                ip_protocol="icmp",
                cidr_ip="0.0.0.0/0",
                from_port=-1,
                to_port=-1))
        self.assertTrue(
            self.ec2_client.authorize_security_group(
                sec_group_name,
                ip_protocol="tcp",
                cidr_ip="0.0.0.0/0",
                from_port=22,
                to_port=22))
        reservation = image_ami.run(kernel_id=self.images["aki"]["image_id"],
                                    ramdisk_id=self.images["ari"]["image_id"],
                                    instance_type=self.instance_type,
                                    key_name=self.keypair_name,
                                    security_groups=(sec_group_name,))

        LOG.debug("Instance booted - state: %s",
                  reservation.instances[0].state)

        self.addResourceCleanUp(self.destroy_reservation,
                                reservation)
        volume = self.ec2_client.create_volume(1, self.zone)
        LOG.debug("Volume created - status: %s", volume.status)

        self.addResourceCleanUp(self.destroy_volume_wait, volume)
        instance = reservation.instances[0]
        if instance.state != "running":
            self.assertInstanceStateWait(instance, "running")
        LOG.debug("Instance now running - state: %s", instance.state)

        address = self.ec2_client.allocate_address()
        rcuk_a = self.addResourceCleanUp(address.delete)
        self.assertTrue(address.associate(instance.id))

        rcuk_da = self.addResourceCleanUp(address.disassociate)
        # TODO(afazekas): ping test. dependecy/permission ?

        self.assertVolumeStatusWait(volume, "available")
        # NOTE(afazekas): it may be reports available before it is available

        ssh = remote_client.RemoteClient(address.public_ip,
                                         CONF.compute.ssh_user,
                                         pkey=self.keypair.material)
        text = data_utils.rand_name("Pattern text for console output -")
        resp = ssh.write_to_console(text)
        self.assertFalse(resp)

        def _output():
            output = instance.get_console_output()
            return output.output

        wait.re_search_wait(_output, text)
        part_lines = ssh.get_partitions().split('\n')
        volume.attach(instance.id, "/dev/vdh")

        def _volume_state():
            """Return volume state realizing that 'in-use' is overloaded."""
            volume.update(validate=True)
            status = volume.status
            attached = volume.attach_data.status
            LOG.debug("Volume %s is in status: %s, attach_status: %s",
                      volume.id, status, attached)
            # Nova reports 'in-use' on 'attaching' volumes because we
            # have a single volume status, and EC2 has 2. Ensure that
            # if we aren't attached yet we return something other than
            # 'in-use'
            if status == 'in-use' and attached != 'attached':
                return 'attaching'
            else:
                return status

        wait.re_search_wait(_volume_state, "in-use")

        # NOTE(afazekas):  Different Hypervisor backends names
        # differently the devices,
        # now we just test is the partition number increased/decrised

        def _part_state():
            current = ssh.get_partitions().split('\n')
            LOG.debug("Partition map for instance: %s", current)
            if current > part_lines:
                return 'INCREASE'
            if current < part_lines:
                return 'DECREASE'
            return 'EQUAL'

        wait.state_wait(_part_state, 'INCREASE')
        part_lines = ssh.get_partitions().split('\n')

        # TODO(afazekas): Resource compare to the flavor settings

        volume.detach()

        self.assertVolumeStatusWait(volume, "available")

        wait.state_wait(_part_state, 'DECREASE')

        instance.stop()
        address.disassociate()
        self.assertAddressDissasociatedWait(address)
        self.cancelResourceCleanUp(rcuk_da)
        address.release()
        self.assertAddressReleasedWait(address)
        self.cancelResourceCleanUp(rcuk_a)

        LOG.debug("Instance %s state: %s", instance.id, instance.state)
        if instance.state != "stopped":
            self.assertInstanceStateWait(instance, "stopped")
        # TODO(afazekas): move steps from teardown to the test case


# TODO(afazekas): Snapshot/volume read/write test case<|MERGE_RESOLUTION|>--- conflicted
+++ resolved
@@ -42,6 +42,8 @@
         if not cls.conclusion['A_I_IMAGES_READY']:
             raise cls.skipException("".join(("EC2 ", cls.__name__,
                                     ": requires ami/aki/ari manifest")))
+        cls.s3_client = cls.os.s3_client
+        cls.ec2_client = cls.os.ec2api_client
         cls.zone = CONF.boto.aws_zone
         cls.materials_path = CONF.boto.s3_materials_path
         ami_manifest = CONF.boto.ami_manifest
@@ -214,33 +216,7 @@
             instance.terminate()
         self.assertInstanceStateWait(instance, '_GONE')
 
-<<<<<<< HEAD
-    def test_run_reboot_terminate_instance(self):
-        # EC2 run, await till it reaches to running state, then reboot,
-        # and wait untill its state is running, and then terminate
-        image_ami = self.ec2_client.get_image(self.images["ami"]
-                                              ["image_id"])
-        reservation = image_ami.run(kernel_id=self.images["aki"]["image_id"],
-                                    ramdisk_id=self.images["ari"]["image_id"],
-                                    instance_type=self.instance_type)
-
-        self.assertEqual(1, len(reservation.instances))
-
-        instance = reservation.instances[0]
-        if instance.state != "running":
-            self.assertInstanceStateWait(instance, "running")
-
-        instance.reboot()
-        if instance.state != "running":
-            self.assertInstanceStateWait(instance, "running")
-        LOG.debug("Instance rebooted - state: %s", instance.state)
-
-        instance.terminate()
-        self.assertInstanceStateWait(instance, '_GONE')
-
-=======
     @test.idempotent_id('ab836c29-737b-4101-9fb9-87045eaf89e9')
->>>>>>> ae1e676b
     def test_compute_with_volumes(self):
         # EC2 1. integration test (not strict)
         image_ami = self.ec2_client.get_image(self.images["ami"]["image_id"])
